/*
 * Copyright 2000-2010 JetBrains s.r.o.
 *
 * Licensed under the Apache License, Version 2.0 (the "License");
 * you may not use this file except in compliance with the License.
 * You may obtain a copy of the License at
 *
 * http://www.apache.org/licenses/LICENSE-2.0
 *
 * Unless required by applicable law or agreed to in writing, software
 * distributed under the License is distributed on an "AS IS" BASIS,
 * WITHOUT WARRANTIES OR CONDITIONS OF ANY KIND, either express or implied.
 * See the License for the specific language governing permissions and
 * limitations under the License.
 */
package git4idea.history;

import com.intellij.openapi.project.Project;
import com.intellij.openapi.util.Pair;
import com.intellij.openapi.util.text.StringUtil;
import com.intellij.openapi.vcs.FilePath;
import com.intellij.openapi.vcs.FileStatus;
import com.intellij.openapi.vcs.VcsException;
import com.intellij.openapi.vcs.changes.Change;
import com.intellij.openapi.vcs.changes.ContentRevision;
import com.intellij.openapi.vfs.VirtualFile;
import com.intellij.util.Function;
import com.intellij.util.containers.Convertor;
import git4idea.GitContentRevision;
import git4idea.GitRevisionNumber;
import git4idea.history.wholeTree.AbstractHash;

<<<<<<< HEAD
import java.io.File;
import java.util.*;
=======
import java.util.ArrayList;
import java.util.HashMap;
import java.util.List;
import java.util.Map;
>>>>>>> 90cfcf81

/**
 * <p>Parses the 'git log' output basing on the given number of options.
 * Doesn't execute of prepare the command itself, performs only parsing.</p>
 *
 * <p>
 * Usage:
 * 1. Pass options you want to have in the output to the constructor using the {@link GitLogOption} enum constants.
 * 2. Get the custom format pattern for 'git log' by calling {@link #getPretty()}
 * 3. Call the command and retrieve the output.
 * 4. Parse the output via {@link #parse(String)} or {@link #parseOneRecord(String)} (if you want the output to be parsed line by line).</p>
 *
 * <p>The class is package visible, since it's used only in GitHistoryUtils - the class which retrieve various pieced of history information
 * in different formats from 'git log'</p>
 *
 * <p>Note that you may pass one set of options to the GitLogParser constructor and then execute git log with other set of options.
 * In that case {@link #parse(String)} will parse only those options which you've specified in the constructor.
 * Others will be ignored since the parser knows nothing about them: it just gets the 'git log' output to parse.
 * Moreover you really <b>must</b> use {@link #getPretty()} to pass "--pretty=format" pattern to 'git log' - otherwise the parser won't be able
 * to parse output of 'git log' (because special separator characters are used for that).</p>
 *
 * <p>If you use '--name-status' or '--name-only' flags in 'git log' you also <b>must</b> call {@link #parseStatusBeforeName(boolean)} with
 * true or false respectively, because it also affects the output.</p>
 *  
 * @see git4idea.history.GitLogRecord
 */
class GitLogParser {
  // Single records begin with %x01, end with %03. Items of commit information (hash, committer, subject, etc.) are separated by %x02.
  // each character is declared twice - for Git pattern format and for actual character in the output.
  // separators are declared as String instead of char, because String#split() is heavily used in parsing.
  public static final String RECORD_START = "\u0001";
  public static final String RECORD_START_GIT = "%x01";
  private static final String ITEMS_SEPARATOR = "\u0002";
  private static final String ITEMS_SEPARATOR_GIT = "%x02";
  private static final String RECORD_END = "\u0003";
  private static final String RECORD_END_GIT = "%x03";

  private final String myFormat;  // pretty custom format generated in the constructor
  private final GitLogOption[] myOptions;

  private enum NameStatus { NONE, NAME, STATUS } // --name-only, --name-status or no flag
  private NameStatus myNameStatusOutputted = NameStatus.NONE;

  /**
   * Options which may be passed to 'git log --pretty=format:' as placeholders and then parsed from the result.
   * These are the pieces of information about a commit which we want to get from 'git log'.
   */
  enum GitLogOption {
    SHORT_HASH("h"), HASH("H"), COMMIT_TIME("ct"), AUTHOR_NAME("an"), AUTHOR_TIME("at"), AUTHOR_EMAIL("ae"), COMMITTER_NAME("cn"), COMMITTER_EMAIL("ce"), SUBJECT("s"), BODY("b"),
    SHORT_PARENTS("p"), PARENTS("P"), REF_NAMES("d");

    private String myPlaceholder;
    private GitLogOption(String placeholder) { myPlaceholder = placeholder; }
    private String getPlaceholder() { return myPlaceholder; }
  }

  /**
   * Constructs new parser with the specified number of options. Only these options will be parsed out and thus will be available from
   * GitLogRecord.
   */
  GitLogParser(GitLogOption... options) {
    Function<GitLogOption,String> function = new Function<GitLogOption, String>() {
      @Override public String fun(GitLogOption option) {
        return "%" + option.getPlaceholder();
      }
    };
    myFormat = RECORD_START_GIT + StringUtil.join(options, function, ITEMS_SEPARATOR_GIT) + RECORD_END_GIT;
    myOptions = options;
  }

  String getPretty() {
    return "--pretty=format:" + myFormat;
  }

  /**
   * Call this method to indicate that "git log" is called with --name-only or --name-status flag.
   * (Note that these flags are mutually exclusive).
   * The GitLogParser will parse the output concerning that output contains path or status and path.
   * @param nameStatus true if --name-status is passed, false if --name-only is passed.
   */
  void parseStatusBeforeName(boolean nameStatus) {
    myNameStatusOutputted = nameStatus ? NameStatus.STATUS : NameStatus.NAME;
  }

  /**
   * Parses the output returned from 'git log' which was executed with '--pretty=format:' pattern retrieved from {@link #getPretty()}.
   * @param output 'git log' output to be parsed.
   * @return The list of GitLogRecords with information for each revision. The list is sorted as usual for git log - the first is the newest,
   * the last is the oldest.
   */
  List<GitLogRecord> parse(String output) {
    // Here is what git log returns for --pretty=tformat:^%H#%s$
    // ^2c815939f45fbcfda9583f84b14fe9d393ada790#sample commit$
    //
    // D       a.txt
    // ^b71477e9738168aa67a8d41c414f284255f81e8a#moved out$
    //
    // R100    dir/anew.txt    anew.txt
    final String[] records = output.split(RECORD_START); // split by START, because END is the end of information, but not the end of the record: file status and path follow.
    final List<GitLogRecord> res = new ArrayList<GitLogRecord>(records.length);
    for (String record : records) {
      if (!record.trim().isEmpty()) {  // record[0] is empty for sure, because we're splitting on RECORD_START. Just to play safe adding the check for all records.
        res.add(parseOneRecord(record));
      }
    }
    return res;
  }

  /**
   * Parses a single record returned by 'git log'. The record contains information from pattern and file status and path (if respective
   * flags were provided).
   * @param line record to be parsed.
   * @return GitLogRecord with information about the revision.
   */
  GitLogRecord parseOneRecord(String line) {
    // each record is:
    // <record start> - this may be splitted out in parse().
    // <commit info, possibly multilined if body is multilined> <record end mark>
    // <blank line (optional)>
    // <name status (optional)> <path (optional)>
    // last line appears only if --name-status or --name-only. So is blank line, but it also can absent (e.g. in --pretty=oneline format)
    // Moreover, the last line may be absent in some cases (deletion) even if --name-status is given.
    // Example:
    // 2c815939f45fbcfda9583f84b14fe9d393ada790<ITEM_SEPARATOR>sample commit<RECORD_END>
    //
    // D       a.txt

    if (line.isEmpty()) { return null; }
    // may have <RECORD_START> indicator, may not. If we have, get rid of it.
    if (line.charAt(0) == RECORD_START.charAt(0)) {
      line = line.substring(1);
    }

    // parsing status and path (if given)
    char nameStatus = 0;
    final List<String> paths = new ArrayList<String>(1);
    final boolean includeStatus = myNameStatusOutputted == NameStatus.STATUS;
    final List<List<String>> parts = includeStatus ? new ArrayList<List<String>>() : null;

    if (myNameStatusOutputted != NameStatus.NONE) {
      final String[] infoAndPath = line.split(RECORD_END);
<<<<<<< HEAD
      line = infoAndPath[0];
      if (infoAndPath.length > 1) {
        // separator is \n for paths, space for paths and status
        final List<String> nameAndPathSplit = new ArrayList<String>(Arrays.asList(infoAndPath[infoAndPath.length - 1].split("\n")));
        for (Iterator<String> it = nameAndPathSplit.iterator(); it.hasNext();) {
          if (it.next().trim().isEmpty()) {
            it.remove();
          }
        }
        final int start = includeStatus ? 1 : 0;

        for (String pathLine : nameAndPathSplit) {
          final String[] partsArr = pathLine.split("[\\s]");
          final List<String> stringList = Arrays.asList(partsArr);
          if (includeStatus) {
            parts.add(stringList);
=======
      line = infoAndPath[0]; // commit information
      if (infoAndPath.length > 1) { // safety check
        final String statusAndPaths = infoAndPath[1].replaceAll("[\\r\\n]", "");
        final String[] statusAndPathsSplit = statusAndPaths.split("\\t"); // file status and path(s) are separated by tabs

        if (statusAndPathsSplit.length > 0) { // safety check
          int index = 0;
          if (myNameStatusOutputted == NameStatus.STATUS) {
            nameStatus = statusAndPathsSplit[0].charAt(0); // for R100 we save R, it's enough for us.
            index = 1;
          }
          // extracting path or 2 paths in case of move/rename
          for (; index < statusAndPathsSplit.length; index++) {
            String path = statusAndPathsSplit[index];
            if (!path.isEmpty()) {
              paths.add(path);
            }
>>>>>>> 90cfcf81
          }
          paths.addAll(stringList.subList(start, stringList.size()));
        }
      }
    } else {
      line = line.substring(0, line.length()-1); // removing the last character which is RECORD_END
    }

    // parsing revision information
    // we rely on the order of options
    final String[] values = line.split(ITEMS_SEPARATOR);
    final Map<GitLogOption, String> res = new HashMap<GitLogOption, String>(values.length);
    int i = 0;
    for (; i < values.length && i < myOptions.length; i++) {  // fill valid values
      res.put(myOptions[i], values[i]);
    }
    for (; i < myOptions.length; i++) {  // options which were not returned are set to blank string, extra options are ignored.
      res.put(myOptions[i], "");
    }
    return new GitLogRecord(res, paths, parts);
  }

  private Change coolChangesParser(Project project, VirtualFile vcsRoot,
                                  GitRevisionNumber thisRevision, final List<AbstractHash> parents, final List<String> parts)
    throws VcsException {
    final ContentRevision before;
    final ContentRevision after;
    FileStatus status = null;
    final String path = parts.get(1);
    final List<GitRevisionNumber> parentRevisions = new ArrayList<GitRevisionNumber>(parents.size());
    for (AbstractHash parent : parents) {
      parentRevisions.add(new GitRevisionNumber(parent.getString()));
    }

    switch (parts.get(0).charAt(0)) {
      case 'C':
      case 'A':
        before = null;
        status = FileStatus.ADDED;
        after = GitContentRevision.createRevision(vcsRoot, path, thisRevision, project, false, false);
        break;
      case 'U':
        status = FileStatus.MERGED_WITH_CONFLICTS;
      case 'M':
        if (status == null) {
          status = FileStatus.MODIFIED;
        }
        final FilePath filePath = GitContentRevision.createPath(vcsRoot, path, false, true);
        before = GitContentRevision.createMultipleParentsRevision(project, filePath, parentRevisions);
        after = GitContentRevision.createRevision(vcsRoot, path, thisRevision, project, false, false);
        break;
      case 'D':
        status = FileStatus.DELETED;
        final FilePath filePathDeleted = GitContentRevision.createPath(vcsRoot, path, true, true);
        before = GitContentRevision.createMultipleParentsRevision(project, filePathDeleted, parentRevisions);
        after = null;
        break;
      case 'R':
        status = FileStatus.MODIFIED;
        final FilePath filePathBeforeRename = GitContentRevision.createPath(vcsRoot, parts.get(2), true, true);
        before = GitContentRevision.createMultipleParentsRevision(project, filePathBeforeRename, parentRevisions);
        after = GitContentRevision.createRevision(vcsRoot, path, thisRevision, project, false, false);
        break;
      default:
        throw new VcsException("Unknown file status: " + Arrays.asList(parts));
    }
    return new Change(before, after, status);
  }
}<|MERGE_RESOLUTION|>--- conflicted
+++ resolved
@@ -30,15 +30,8 @@
 import git4idea.GitRevisionNumber;
 import git4idea.history.wholeTree.AbstractHash;
 
-<<<<<<< HEAD
 import java.io.File;
 import java.util.*;
-=======
-import java.util.ArrayList;
-import java.util.HashMap;
-import java.util.List;
-import java.util.Map;
->>>>>>> 90cfcf81
 
 /**
  * <p>Parses the 'git log' output basing on the given number of options.
@@ -180,7 +173,6 @@
 
     if (myNameStatusOutputted != NameStatus.NONE) {
       final String[] infoAndPath = line.split(RECORD_END);
-<<<<<<< HEAD
       line = infoAndPath[0];
       if (infoAndPath.length > 1) {
         // separator is \n for paths, space for paths and status
@@ -197,25 +189,6 @@
           final List<String> stringList = Arrays.asList(partsArr);
           if (includeStatus) {
             parts.add(stringList);
-=======
-      line = infoAndPath[0]; // commit information
-      if (infoAndPath.length > 1) { // safety check
-        final String statusAndPaths = infoAndPath[1].replaceAll("[\\r\\n]", "");
-        final String[] statusAndPathsSplit = statusAndPaths.split("\\t"); // file status and path(s) are separated by tabs
-
-        if (statusAndPathsSplit.length > 0) { // safety check
-          int index = 0;
-          if (myNameStatusOutputted == NameStatus.STATUS) {
-            nameStatus = statusAndPathsSplit[0].charAt(0); // for R100 we save R, it's enough for us.
-            index = 1;
-          }
-          // extracting path or 2 paths in case of move/rename
-          for (; index < statusAndPathsSplit.length; index++) {
-            String path = statusAndPathsSplit[index];
-            if (!path.isEmpty()) {
-              paths.add(path);
-            }
->>>>>>> 90cfcf81
           }
           paths.addAll(stringList.subList(start, stringList.size()));
         }
