--- conflicted
+++ resolved
@@ -199,7 +199,6 @@
           if ("locals".equals(node.getCallee().getText())){
             throw new DontPerformException();
           }
-          super.visitPyCallExpression(node);
         }
 
         @Override
@@ -246,13 +245,8 @@
           name = namedParameter.getName();
           if (PsiTreeUtil.getParentOfType(element, PyClass.class) != null) {
             // When function is inside a class, first parameter may be either self or cls which is always 'used'.
-<<<<<<< HEAD
-            PyFunction method = PsiTreeUtil.getParentOfType(element, PyFunction.class);
-            if (method != null && ! PyNames.STATICMETHOD.equals(PyUtil.getClassOrStaticMethodDecorator(method))) {
-=======
             final PyFunction method = PsiTreeUtil.getParentOfType(element, PyFunction.class);
             if (method != null) {
->>>>>>> 1489ebcf
               final PsiElement parent = namedParameter.getParent();
               if (parent instanceof PyParameterList && ((PyParameterList)parent).getParameters()[0] == namedParameter) {
                 continue;
